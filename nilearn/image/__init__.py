--- conflicted
+++ resolved
@@ -4,16 +4,9 @@
 """
 from .resampling import resample_img, reorder_img
 from .image import high_variance_confounds, smooth_img, crop_img, \
-<<<<<<< HEAD
-    mean_img
-
-__all__ = ['resample_img', 'reorder_img',
-           'high_variance_confounds', 'smooth_img',
-           'crop_img', 'mean_img']
-=======
             mean_img, swap_img_hemispheres
 
 __all__ = ['resample_img', 'high_variance_confounds', 'smooth_img',
            'crop_img', 'mean_img', 'reorder_img',
            'swap_img_hemispheres']
->>>>>>> cb61ae67
+
